[package]
name = "world-time-api"
version = "0.1.4"
authors = ["Nicolas BAUW <nbauw@hotmail.com>"]
edition = "2018"
description = "A world time API. Dockerfile provided."
keywords = ["time", "world", "API"]
categories = ["date-and-time"]
license = "GPL-3.0"
repository = "https://github.com/nicolasbauw/world-time-api"

# See more keys and their definitions at https://doc.rust-lang.org/cargo/reference/manifest.html

[dependencies]
rocket = "0.4.2"
serde = "*"
serde_derive = "*"
serde_json = "1.0.40"
<<<<<<< HEAD
chrono = "0.4"
=======
chrono = { version = "0.4", features = ["serde"] }
>>>>>>> dfb6f3f6
tzparse = "0.3.2"

[dependencies.rocket_contrib]
version = "0.4.2"
default-features = false
features = ["json"]

<|MERGE_RESOLUTION|>--- conflicted
+++ resolved
@@ -16,11 +16,7 @@
 serde = "*"
 serde_derive = "*"
 serde_json = "1.0.40"
-<<<<<<< HEAD
 chrono = "0.4"
-=======
-chrono = { version = "0.4", features = ["serde"] }
->>>>>>> dfb6f3f6
 tzparse = "0.3.2"
 
 [dependencies.rocket_contrib]
